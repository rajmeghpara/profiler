// Jest Snapshot v1, https://goo.gl/fbAQLP

exports[`snapshots of selectors/profile-view matches the last stored run of getProfile 1`] = `
Object {
  "meta": Object {
    "abi": "",
<<<<<<< HEAD
    "appBuildID": "",
=======
    "categories": Array [],
>>>>>>> 6cdff5ca
    "extensions": Object {
      "baseURL": Array [],
      "id": Array [],
      "length": 0,
      "name": Array [],
    },
    "interval": 1,
    "misc": "",
    "oscpu": "",
    "platform": "",
    "preprocessedProfileVersion": 12,
    "processType": 0,
    "product": "Firefox",
    "sourceURL": "",
    "stackwalk": 0,
    "startTime": 0,
    "toolkit": "",
    "version": 11,
  },
  "threads": Array [
    Object {
      "frameTable": Object {
        "address": Array [
          0,
          0,
          0,
          0,
          0,
          0,
          0,
          0,
          0,
        ],
        "category": Array [
          null,
          null,
          null,
          null,
          null,
          null,
          null,
          null,
          null,
        ],
        "func": Array [
          0,
          1,
          2,
          3,
          4,
          5,
          6,
          7,
          8,
        ],
        "implementation": Array [
          null,
          null,
          null,
          null,
          null,
          null,
          null,
          null,
          null,
        ],
        "length": 9,
        "line": Array [
          null,
          null,
          null,
          null,
          null,
          null,
          null,
          null,
          null,
        ],
        "optimizations": Array [
          null,
          null,
          null,
          null,
          null,
          null,
          null,
          null,
          null,
        ],
      },
      "funcTable": Object {
        "address": Array [
          0,
          0,
          0,
          0,
          0,
          0,
          0,
          0,
          0,
        ],
        "fileName": Array [
          null,
          null,
          null,
          null,
          null,
          null,
          null,
          null,
          null,
        ],
        "isJS": Array [
          false,
          false,
          false,
          false,
          false,
          false,
          false,
          false,
          false,
        ],
        "length": 9,
        "lineNumber": Array [
          null,
          null,
          null,
          null,
          null,
          null,
          null,
          null,
          null,
        ],
        "name": Array [
          0,
          1,
          2,
          3,
          4,
          5,
          6,
          7,
          8,
        ],
        "resource": Array [
          -1,
          -1,
          -1,
          -1,
          -1,
          -1,
          -1,
          -1,
          -1,
        ],
      },
      "libs": Array [],
      "markers": Object {
        "data": Array [
          null,
          null,
          null,
          null,
          null,
          null,
        ],
        "length": 6,
        "name": Array [
          0,
          1,
          2,
          3,
          4,
          5,
        ],
        "time": Array [
          0,
          1,
          2,
          3,
          4,
          5,
        ],
      },
      "name": "Thread with samples",
      "pid": 0,
      "processType": "default",
      "resourceTable": Object {
        "addonId": Array [],
        "host": Array [],
        "icon": Array [],
        "length": 0,
        "lib": Array [],
        "name": Array [],
        "type": Array [],
      },
      "samples": Object {
        "length": 9,
        "responsiveness": Array [
          0,
          0,
          0,
          0,
          100,
          0,
          0,
          0,
          0,
        ],
        "rss": Array [
          null,
          null,
          null,
          null,
          null,
          null,
          null,
          null,
          null,
        ],
        "stack": Array [
          4,
          4,
          4,
          6,
          6,
          6,
          8,
          8,
          8,
        ],
        "time": Array [
          0,
          1,
          2,
          3,
          4,
          5,
          6,
          7,
          8,
        ],
        "uss": Array [
          null,
          null,
          null,
          null,
          null,
          null,
          null,
          null,
          null,
        ],
      },
      "stackTable": Object {
        "frame": Array [
          0,
          1,
          2,
          3,
          4,
          5,
          6,
          7,
          8,
        ],
        "length": 9,
        "prefix": Array [
          null,
          0,
          1,
          2,
          3,
          2,
          5,
          1,
          7,
        ],
      },
      "stringTable": UniqueStringArray {
        "_array": Array [
          "A",
          "B",
          "C",
          "D",
          "E",
          "F",
          "G",
          "H",
          "I",
        ],
        "_stringToIndex": Map {
          "A" => 0,
          "B" => 1,
          "C" => 2,
          "D" => 3,
          "E" => 4,
          "F" => 5,
          "G" => 6,
          "H" => 7,
          "I" => 8,
        },
      },
      "tid": 0,
    },
    Object {
      "frameTable": Object {
        "address": Array [],
        "category": Array [],
        "func": Array [],
        "implementation": Array [],
        "length": 0,
        "line": Array [],
        "optimizations": Array [],
      },
      "funcTable": Object {
        "address": Array [],
        "fileName": Array [],
        "isJS": Array [],
        "length": 0,
        "lineNumber": Array [],
        "name": Array [],
        "resource": Array [],
      },
      "libs": Array [],
      "markers": Object {
        "data": Array [
          null,
          null,
          null,
          null,
          null,
          null,
        ],
        "length": 6,
        "name": Array [
          0,
          1,
          2,
          3,
          4,
          5,
        ],
        "time": Array [
          0,
          1,
          2,
          3,
          4,
          5,
        ],
      },
      "name": "Thread with markers",
      "pid": 0,
      "processType": "default",
      "resourceTable": Object {
        "addonId": Array [],
        "host": Array [],
        "icon": Array [],
        "length": 0,
        "lib": Array [],
        "name": Array [],
        "type": Array [],
      },
      "samples": Object {
        "length": 6,
        "responsiveness": Array [],
        "rss": Array [],
        "stack": Array [],
        "time": Array [
          0,
          0,
          1,
          1,
          2,
          2,
          3,
          3,
          4,
          4,
          5,
          5,
        ],
        "uss": Array [],
      },
      "stackTable": Object {
        "frame": Array [],
        "length": 0,
        "prefix": Array [],
      },
      "stringTable": UniqueStringArray {
        "_array": Array [
          "A",
          "B",
          "C",
          "D",
          "E",
          "F",
        ],
        "_stringToIndex": Map {
          "A" => 0,
          "B" => 1,
          "C" => 2,
          "D" => 3,
          "E" => 4,
          "F" => 5,
        },
      },
      "tid": 0,
    },
  ],
}
`;

exports[`snapshots of selectors/profile-view matches the last stored run of getThreads 1`] = `
Array [
  Object {
    "frameTable": Object {
      "address": Array [
        0,
        0,
        0,
        0,
        0,
        0,
        0,
        0,
        0,
      ],
      "category": Array [
        null,
        null,
        null,
        null,
        null,
        null,
        null,
        null,
        null,
      ],
      "func": Array [
        0,
        1,
        2,
        3,
        4,
        5,
        6,
        7,
        8,
      ],
      "implementation": Array [
        null,
        null,
        null,
        null,
        null,
        null,
        null,
        null,
        null,
      ],
      "length": 9,
      "line": Array [
        null,
        null,
        null,
        null,
        null,
        null,
        null,
        null,
        null,
      ],
      "optimizations": Array [
        null,
        null,
        null,
        null,
        null,
        null,
        null,
        null,
        null,
      ],
    },
    "funcTable": Object {
      "address": Array [
        0,
        0,
        0,
        0,
        0,
        0,
        0,
        0,
        0,
      ],
      "fileName": Array [
        null,
        null,
        null,
        null,
        null,
        null,
        null,
        null,
        null,
      ],
      "isJS": Array [
        false,
        false,
        false,
        false,
        false,
        false,
        false,
        false,
        false,
      ],
      "length": 9,
      "lineNumber": Array [
        null,
        null,
        null,
        null,
        null,
        null,
        null,
        null,
        null,
      ],
      "name": Array [
        0,
        1,
        2,
        3,
        4,
        5,
        6,
        7,
        8,
      ],
      "resource": Array [
        -1,
        -1,
        -1,
        -1,
        -1,
        -1,
        -1,
        -1,
        -1,
      ],
    },
    "libs": Array [],
    "markers": Object {
      "data": Array [
        null,
        null,
        null,
        null,
        null,
        null,
      ],
      "length": 6,
      "name": Array [
        0,
        1,
        2,
        3,
        4,
        5,
      ],
      "time": Array [
        0,
        1,
        2,
        3,
        4,
        5,
      ],
    },
    "name": "Thread with samples",
    "pid": 0,
    "processType": "default",
    "resourceTable": Object {
      "addonId": Array [],
      "host": Array [],
      "icon": Array [],
      "length": 0,
      "lib": Array [],
      "name": Array [],
      "type": Array [],
    },
    "samples": Object {
      "length": 9,
      "responsiveness": Array [
        0,
        0,
        0,
        0,
        100,
        0,
        0,
        0,
        0,
      ],
      "rss": Array [
        null,
        null,
        null,
        null,
        null,
        null,
        null,
        null,
        null,
      ],
      "stack": Array [
        4,
        4,
        4,
        6,
        6,
        6,
        8,
        8,
        8,
      ],
      "time": Array [
        0,
        1,
        2,
        3,
        4,
        5,
        6,
        7,
        8,
      ],
      "uss": Array [
        null,
        null,
        null,
        null,
        null,
        null,
        null,
        null,
        null,
      ],
    },
    "stackTable": Object {
      "frame": Array [
        0,
        1,
        2,
        3,
        4,
        5,
        6,
        7,
        8,
      ],
      "length": 9,
      "prefix": Array [
        null,
        0,
        1,
        2,
        3,
        2,
        5,
        1,
        7,
      ],
    },
    "stringTable": UniqueStringArray {
      "_array": Array [
        "A",
        "B",
        "C",
        "D",
        "E",
        "F",
        "G",
        "H",
        "I",
      ],
      "_stringToIndex": Map {
        "A" => 0,
        "B" => 1,
        "C" => 2,
        "D" => 3,
        "E" => 4,
        "F" => 5,
        "G" => 6,
        "H" => 7,
        "I" => 8,
      },
    },
    "tid": 0,
  },
  Object {
    "frameTable": Object {
      "address": Array [],
      "category": Array [],
      "func": Array [],
      "implementation": Array [],
      "length": 0,
      "line": Array [],
      "optimizations": Array [],
    },
    "funcTable": Object {
      "address": Array [],
      "fileName": Array [],
      "isJS": Array [],
      "length": 0,
      "lineNumber": Array [],
      "name": Array [],
      "resource": Array [],
    },
    "libs": Array [],
    "markers": Object {
      "data": Array [
        null,
        null,
        null,
        null,
        null,
        null,
      ],
      "length": 6,
      "name": Array [
        0,
        1,
        2,
        3,
        4,
        5,
      ],
      "time": Array [
        0,
        1,
        2,
        3,
        4,
        5,
      ],
    },
    "name": "Thread with markers",
    "pid": 0,
    "processType": "default",
    "resourceTable": Object {
      "addonId": Array [],
      "host": Array [],
      "icon": Array [],
      "length": 0,
      "lib": Array [],
      "name": Array [],
      "type": Array [],
    },
    "samples": Object {
      "length": 6,
      "responsiveness": Array [],
      "rss": Array [],
      "stack": Array [],
      "time": Array [
        0,
        0,
        1,
        1,
        2,
        2,
        3,
        3,
        4,
        4,
        5,
        5,
      ],
      "uss": Array [],
    },
    "stackTable": Object {
      "frame": Array [],
      "length": 0,
      "prefix": Array [],
    },
    "stringTable": UniqueStringArray {
      "_array": Array [
        "A",
        "B",
        "C",
        "D",
        "E",
        "F",
      ],
      "_stringToIndex": Map {
        "A" => 0,
        "B" => 1,
        "C" => 2,
        "D" => 3,
        "E" => 4,
        "F" => 5,
      },
    },
    "tid": 0,
  },
]
`;

exports[`snapshots of selectors/profile-view matches the last stored run of selectedThreadSelector.getCallNodeInfo 1`] = `
Object {
  "callNodeTable": Object {
    "depth": Array [
      0,
      1,
      2,
      3,
      2,
      3,
      2,
      3,
    ],
    "func": Int32Array [
      0,
      1,
      3,
      4,
      5,
      6,
      7,
      8,
    ],
    "length": 8,
    "prefix": Int32Array [
      -1,
      0,
      1,
      2,
      1,
      4,
      1,
      6,
    ],
  },
  "stackIndexToCallNodeIndex": Uint32Array [
    0,
    1,
    2,
    3,
    4,
    5,
    6,
    7,
  ],
}
`;

exports[`snapshots of selectors/profile-view matches the last stored run of selectedThreadSelector.getCallTree 1`] = `
CallTree {
  "_callNodeChildCount": Uint32Array [
    1,
    2,
    0,
    0,
    1,
    0,
    1,
    0,
  ],
  "_callNodeTable": Object {
    "depth": Array [
      0,
      1,
      2,
      3,
      2,
      3,
      2,
      3,
    ],
    "func": Int32Array [
      0,
      1,
      3,
      4,
      5,
      6,
      7,
      8,
    ],
    "length": 8,
    "prefix": Int32Array [
      -1,
      0,
      1,
      2,
      1,
      4,
      1,
      6,
    ],
  },
  "_callNodeTimes": Object {
    "selfTime": Float32Array [
      0,
      0,
      0,
      0,
      0,
      3,
      0,
      1,
    ],
    "totalTime": Float32Array [
      4,
      4,
      0,
      0,
      3,
      3,
      1,
      1,
    ],
  },
  "_children": Map {},
  "_displayDataByIndex": Map {},
  "_funcTable": Object {
    "address": Array [
      0,
      0,
      0,
      0,
      0,
      0,
      0,
      0,
      0,
    ],
    "fileName": Array [
      null,
      null,
      null,
      null,
      null,
      null,
      null,
      null,
      null,
    ],
    "isJS": Array [
      false,
      false,
      false,
      false,
      false,
      false,
      false,
      false,
      false,
    ],
    "length": 9,
    "lineNumber": Array [
      null,
      null,
      null,
      null,
      null,
      null,
      null,
      null,
      null,
    ],
    "name": Array [
      0,
      1,
      2,
      3,
      4,
      5,
      6,
      7,
      8,
    ],
    "resource": Array [
      -1,
      -1,
      -1,
      -1,
      -1,
      -1,
      -1,
      -1,
      -1,
    ],
  },
  "_isChildrenCachePreloaded": false,
  "_isIntegerInterval": true,
  "_jsOnly": false,
  "_resourceTable": Object {
    "addonId": Array [],
    "host": Array [],
    "icon": Array [],
    "length": 0,
    "lib": Array [],
    "name": Array [],
    "type": Array [],
  },
  "_rootCount": 1,
  "_rootTotalTime": 4,
  "_stringTable": UniqueStringArray {
    "_array": Array [
      "A",
      "B",
      "C",
      "D",
      "E",
      "F",
      "G",
      "H",
      "I",
    ],
    "_stringToIndex": Map {
      "A" => 0,
      "B" => 1,
      "C" => 2,
      "D" => 3,
      "E" => 4,
      "F" => 5,
      "G" => 6,
      "H" => 7,
      "I" => 8,
    },
  },
}
`;

exports[`snapshots of selectors/profile-view matches the last stored run of selectedThreadSelector.getFilteredThread 1`] = `
Object {
  "frameTable": Object {
    "address": Array [
      0,
      0,
      0,
      0,
      0,
      0,
      0,
      0,
      0,
    ],
    "category": Array [
      null,
      null,
      null,
      null,
      null,
      null,
      null,
      null,
      null,
    ],
    "func": Array [
      0,
      1,
      2,
      3,
      4,
      5,
      6,
      7,
      8,
    ],
    "implementation": Array [
      null,
      null,
      null,
      null,
      null,
      null,
      null,
      null,
      null,
    ],
    "length": 9,
    "line": Array [
      null,
      null,
      null,
      null,
      null,
      null,
      null,
      null,
      null,
    ],
    "optimizations": Array [
      null,
      null,
      null,
      null,
      null,
      null,
      null,
      null,
      null,
    ],
  },
  "funcTable": Object {
    "address": Array [
      0,
      0,
      0,
      0,
      0,
      0,
      0,
      0,
      0,
    ],
    "fileName": Array [
      null,
      null,
      null,
      null,
      null,
      null,
      null,
      null,
      null,
    ],
    "isJS": Array [
      false,
      false,
      false,
      false,
      false,
      false,
      false,
      false,
      false,
    ],
    "length": 9,
    "lineNumber": Array [
      null,
      null,
      null,
      null,
      null,
      null,
      null,
      null,
      null,
    ],
    "name": Array [
      0,
      1,
      2,
      3,
      4,
      5,
      6,
      7,
      8,
    ],
    "resource": Array [
      -1,
      -1,
      -1,
      -1,
      -1,
      -1,
      -1,
      -1,
      -1,
    ],
  },
  "libs": Array [],
  "markers": Object {
    "data": Array [
      null,
      null,
      null,
    ],
    "length": 3,
    "name": Array [
      3,
      4,
      5,
    ],
    "time": Array [
      3,
      4,
      5,
    ],
  },
  "name": "Thread with samples",
  "pid": 0,
  "processType": "default",
  "resourceTable": Object {
    "addonId": Array [],
    "host": Array [],
    "icon": Array [],
    "length": 0,
    "lib": Array [],
    "name": Array [],
    "type": Array [],
  },
  "samples": Object {
    "length": 4,
    "responsiveness": Array [
      0,
      100,
      0,
      0,
    ],
    "rss": Array [
      null,
      null,
      null,
      null,
    ],
    "stack": Array [
      5,
      5,
      5,
      7,
    ],
    "time": Array [
      3,
      4,
      5,
      6,
    ],
    "uss": Array [
      null,
      null,
      null,
      null,
    ],
  },
  "stackTable": Object {
    "frame": Array [
      0,
      1,
      3,
      4,
      5,
      6,
      7,
      8,
    ],
    "length": 8,
    "prefix": Array [
      null,
      0,
      1,
      2,
      1,
      4,
      1,
      6,
    ],
  },
  "stringTable": UniqueStringArray {
    "_array": Array [
      "A",
      "B",
      "C",
      "D",
      "E",
      "F",
      "G",
      "H",
      "I",
    ],
    "_stringToIndex": Map {
      "A" => 0,
      "B" => 1,
      "C" => 2,
      "D" => 3,
      "E" => 4,
      "F" => 5,
      "G" => 6,
      "H" => 7,
      "I" => 8,
    },
  },
  "tid": 0,
}
`;

exports[`snapshots of selectors/profile-view matches the last stored run of selectedThreadSelector.getFlameGraphTiming 1`] = `
Array [
  Object {
    "callNode": Array [
      0,
    ],
    "display": Array [
      Object {
        "selfTime": "—",
        "totalTime": "4",
      },
    ],
    "end": Array [
      1,
    ],
    "length": 1,
    "selfTimeRelative": Array [
      0,
    ],
    "start": Array [
      0,
    ],
  },
  Object {
    "callNode": Array [
      1,
    ],
    "display": Array [
      Object {
        "selfTime": "—",
        "totalTime": "4",
      },
    ],
    "end": Array [
      1,
    ],
    "length": 1,
    "selfTimeRelative": Array [
      0,
    ],
    "start": Array [
      0,
    ],
  },
  Object {
    "callNode": Array [
      4,
      6,
    ],
    "display": Array [
      Object {
        "selfTime": "—",
        "totalTime": "3",
      },
      Object {
        "selfTime": "—",
        "totalTime": "1",
      },
    ],
    "end": Array [
      0.75,
      1,
    ],
    "length": 2,
    "selfTimeRelative": Array [
      0,
      0,
    ],
    "start": Array [
      0,
      0.75,
    ],
  },
  Object {
    "callNode": Array [
      5,
      7,
    ],
    "display": Array [
      Object {
        "selfTime": "3",
        "totalTime": "3",
      },
      Object {
        "selfTime": "1",
        "totalTime": "1",
      },
    ],
    "end": Array [
      0.75,
      1,
    ],
    "length": 2,
    "selfTimeRelative": Array [
      0.75,
      0.25,
    ],
    "start": Array [
      0,
      0.75,
    ],
  },
]
`;

exports[`snapshots of selectors/profile-view matches the last stored run of selectedThreadSelector.getJankInstances 1`] = `
Array [
  Object {
    "data": null,
    "dur": 100,
    "name": "Jank",
    "start": -96,
    "title": "100.00ms event processing delay",
  },
]
`;

exports[`snapshots of selectors/profile-view matches the last stored run of selectedThreadSelector.getMarkerTiming 1`] = `
Array [
  Object {
    "end": Array [
      0,
    ],
    "index": Array [
      0,
    ],
    "label": Array [
      "",
    ],
    "length": 1,
    "name": "A",
    "start": Array [
      0,
    ],
  },
  Object {
    "end": Array [
      1,
    ],
    "index": Array [
      1,
    ],
    "label": Array [
      "",
    ],
    "length": 1,
    "name": "B",
    "start": Array [
      1,
    ],
  },
  Object {
    "end": Array [
      2,
    ],
    "index": Array [
      2,
    ],
    "label": Array [
      "",
    ],
    "length": 1,
    "name": "C",
    "start": Array [
      2,
    ],
  },
  Object {
    "end": Array [
      3,
    ],
    "index": Array [
      3,
    ],
    "label": Array [
      "",
    ],
    "length": 1,
    "name": "D",
    "start": Array [
      3,
    ],
  },
  Object {
    "end": Array [
      4,
    ],
    "index": Array [
      4,
    ],
    "label": Array [
      "",
    ],
    "length": 1,
    "name": "E",
    "start": Array [
      4,
    ],
  },
  Object {
    "end": Array [
      5,
    ],
    "index": Array [
      5,
    ],
    "label": Array [
      "",
    ],
    "length": 1,
    "name": "F",
    "start": Array [
      5,
    ],
  },
]
`;

exports[`snapshots of selectors/profile-view matches the last stored run of selectedThreadSelector.getProcessedMarkersThread 1`] = `
Object {
  "frameTable": Object {
    "address": Array [
      0,
      0,
      0,
      0,
      0,
      0,
      0,
      0,
      0,
    ],
    "category": Array [
      null,
      null,
      null,
      null,
      null,
      null,
      null,
      null,
      null,
    ],
    "func": Array [
      0,
      1,
      2,
      3,
      4,
      5,
      6,
      7,
      8,
    ],
    "implementation": Array [
      null,
      null,
      null,
      null,
      null,
      null,
      null,
      null,
      null,
    ],
    "length": 9,
    "line": Array [
      null,
      null,
      null,
      null,
      null,
      null,
      null,
      null,
      null,
    ],
    "optimizations": Array [
      null,
      null,
      null,
      null,
      null,
      null,
      null,
      null,
      null,
    ],
  },
  "funcTable": Object {
    "address": Array [
      0,
      0,
      0,
      0,
      0,
      0,
      0,
      0,
      0,
    ],
    "fileName": Array [
      null,
      null,
      null,
      null,
      null,
      null,
      null,
      null,
      null,
    ],
    "isJS": Array [
      false,
      false,
      false,
      false,
      false,
      false,
      false,
      false,
      false,
    ],
    "length": 9,
    "lineNumber": Array [
      null,
      null,
      null,
      null,
      null,
      null,
      null,
      null,
      null,
    ],
    "name": Array [
      0,
      1,
      2,
      3,
      4,
      5,
      6,
      7,
      8,
    ],
    "resource": Array [
      -1,
      -1,
      -1,
      -1,
      -1,
      -1,
      -1,
      -1,
      -1,
    ],
  },
  "libs": Array [],
  "markers": Object {
    "data": Array [
      null,
      null,
      null,
      null,
      null,
      null,
    ],
    "length": 6,
    "name": Array [
      0,
      1,
      2,
      3,
      4,
      5,
    ],
    "time": Array [
      0,
      1,
      2,
      3,
      4,
      5,
    ],
  },
  "name": "Thread with samples",
  "pid": 0,
  "processType": "default",
  "resourceTable": Object {
    "addonId": Array [],
    "host": Array [],
    "icon": Array [],
    "length": 0,
    "lib": Array [],
    "name": Array [],
    "type": Array [],
  },
  "samples": Object {
    "length": 9,
    "responsiveness": Array [
      0,
      0,
      0,
      0,
      100,
      0,
      0,
      0,
      0,
    ],
    "rss": Array [
      null,
      null,
      null,
      null,
      null,
      null,
      null,
      null,
      null,
    ],
    "stack": Array [
      4,
      4,
      4,
      6,
      6,
      6,
      8,
      8,
      8,
    ],
    "time": Array [
      0,
      1,
      2,
      3,
      4,
      5,
      6,
      7,
      8,
    ],
    "uss": Array [
      null,
      null,
      null,
      null,
      null,
      null,
      null,
      null,
      null,
    ],
  },
  "stackTable": Object {
    "frame": Array [
      0,
      1,
      2,
      3,
      4,
      5,
      6,
      7,
      8,
    ],
    "length": 9,
    "prefix": Array [
      null,
      0,
      1,
      2,
      3,
      2,
      5,
      1,
      7,
    ],
  },
  "stringTable": UniqueStringArray {
    "_array": Array [
      "A",
      "B",
      "C",
      "D",
      "E",
      "F",
      "G",
      "H",
      "I",
      "Bailout",
      "Invalidate",
    ],
    "_stringToIndex": Map {
      "A" => 0,
      "B" => 1,
      "C" => 2,
      "D" => 3,
      "E" => 4,
      "F" => 5,
      "G" => 6,
      "H" => 7,
      "I" => 8,
      "Bailout" => 9,
      "Invalidate" => 10,
    },
  },
  "tid": 0,
}
`;

exports[`snapshots of selectors/profile-view matches the last stored run of selectedThreadSelector.getRangeAndTransformFilteredThread 1`] = `
Object {
  "frameTable": Object {
    "address": Array [
      0,
      0,
      0,
      0,
      0,
      0,
      0,
      0,
      0,
    ],
    "category": Array [
      null,
      null,
      null,
      null,
      null,
      null,
      null,
      null,
      null,
    ],
    "func": Array [
      0,
      1,
      2,
      3,
      4,
      5,
      6,
      7,
      8,
    ],
    "implementation": Array [
      null,
      null,
      null,
      null,
      null,
      null,
      null,
      null,
      null,
    ],
    "length": 9,
    "line": Array [
      null,
      null,
      null,
      null,
      null,
      null,
      null,
      null,
      null,
    ],
    "optimizations": Array [
      null,
      null,
      null,
      null,
      null,
      null,
      null,
      null,
      null,
    ],
  },
  "funcTable": Object {
    "address": Array [
      0,
      0,
      0,
      0,
      0,
      0,
      0,
      0,
      0,
    ],
    "fileName": Array [
      null,
      null,
      null,
      null,
      null,
      null,
      null,
      null,
      null,
    ],
    "isJS": Array [
      false,
      false,
      false,
      false,
      false,
      false,
      false,
      false,
      false,
    ],
    "length": 9,
    "lineNumber": Array [
      null,
      null,
      null,
      null,
      null,
      null,
      null,
      null,
      null,
    ],
    "name": Array [
      0,
      1,
      2,
      3,
      4,
      5,
      6,
      7,
      8,
    ],
    "resource": Array [
      -1,
      -1,
      -1,
      -1,
      -1,
      -1,
      -1,
      -1,
      -1,
    ],
  },
  "libs": Array [],
  "markers": Object {
    "data": Array [
      null,
      null,
      null,
    ],
    "length": 3,
    "name": Array [
      3,
      4,
      5,
    ],
    "time": Array [
      3,
      4,
      5,
    ],
  },
  "name": "Thread with samples",
  "pid": 0,
  "processType": "default",
  "resourceTable": Object {
    "addonId": Array [],
    "host": Array [],
    "icon": Array [],
    "length": 0,
    "lib": Array [],
    "name": Array [],
    "type": Array [],
  },
  "samples": Object {
    "length": 4,
    "responsiveness": Array [
      0,
      100,
      0,
      0,
    ],
    "rss": Array [
      null,
      null,
      null,
      null,
    ],
    "stack": Array [
      5,
      5,
      5,
      7,
    ],
    "time": Array [
      3,
      4,
      5,
      6,
    ],
    "uss": Array [
      null,
      null,
      null,
      null,
    ],
  },
  "stackTable": Object {
    "frame": Array [
      0,
      1,
      3,
      4,
      5,
      6,
      7,
      8,
    ],
    "length": 8,
    "prefix": Array [
      null,
      0,
      1,
      2,
      1,
      4,
      1,
      6,
    ],
  },
  "stringTable": UniqueStringArray {
    "_array": Array [
      "A",
      "B",
      "C",
      "D",
      "E",
      "F",
      "G",
      "H",
      "I",
    ],
    "_stringToIndex": Map {
      "A" => 0,
      "B" => 1,
      "C" => 2,
      "D" => 3,
      "E" => 4,
      "F" => 5,
      "G" => 6,
      "H" => 7,
      "I" => 8,
    },
  },
  "tid": 0,
}
`;

exports[`snapshots of selectors/profile-view matches the last stored run of selectedThreadSelector.getRangeFilteredThread 1`] = `
Object {
  "frameTable": Object {
    "address": Array [
      0,
      0,
      0,
      0,
      0,
      0,
      0,
      0,
      0,
    ],
    "category": Array [
      null,
      null,
      null,
      null,
      null,
      null,
      null,
      null,
      null,
    ],
    "func": Array [
      0,
      1,
      2,
      3,
      4,
      5,
      6,
      7,
      8,
    ],
    "implementation": Array [
      null,
      null,
      null,
      null,
      null,
      null,
      null,
      null,
      null,
    ],
    "length": 9,
    "line": Array [
      null,
      null,
      null,
      null,
      null,
      null,
      null,
      null,
      null,
    ],
    "optimizations": Array [
      null,
      null,
      null,
      null,
      null,
      null,
      null,
      null,
      null,
    ],
  },
  "funcTable": Object {
    "address": Array [
      0,
      0,
      0,
      0,
      0,
      0,
      0,
      0,
      0,
    ],
    "fileName": Array [
      null,
      null,
      null,
      null,
      null,
      null,
      null,
      null,
      null,
    ],
    "isJS": Array [
      false,
      false,
      false,
      false,
      false,
      false,
      false,
      false,
      false,
    ],
    "length": 9,
    "lineNumber": Array [
      null,
      null,
      null,
      null,
      null,
      null,
      null,
      null,
      null,
    ],
    "name": Array [
      0,
      1,
      2,
      3,
      4,
      5,
      6,
      7,
      8,
    ],
    "resource": Array [
      -1,
      -1,
      -1,
      -1,
      -1,
      -1,
      -1,
      -1,
      -1,
    ],
  },
  "libs": Array [],
  "markers": Object {
    "data": Array [
      null,
      null,
      null,
    ],
    "length": 3,
    "name": Array [
      3,
      4,
      5,
    ],
    "time": Array [
      3,
      4,
      5,
    ],
  },
  "name": "Thread with samples",
  "pid": 0,
  "processType": "default",
  "resourceTable": Object {
    "addonId": Array [],
    "host": Array [],
    "icon": Array [],
    "length": 0,
    "lib": Array [],
    "name": Array [],
    "type": Array [],
  },
  "samples": Object {
    "length": 4,
    "responsiveness": Array [
      0,
      100,
      0,
      0,
    ],
    "rss": Array [
      null,
      null,
      null,
      null,
    ],
    "stack": Array [
      6,
      6,
      6,
      8,
    ],
    "time": Array [
      3,
      4,
      5,
      6,
    ],
    "uss": Array [
      null,
      null,
      null,
      null,
    ],
  },
  "stackTable": Object {
    "frame": Array [
      0,
      1,
      2,
      3,
      4,
      5,
      6,
      7,
      8,
    ],
    "length": 9,
    "prefix": Array [
      null,
      0,
      1,
      2,
      3,
      2,
      5,
      1,
      7,
    ],
  },
  "stringTable": UniqueStringArray {
    "_array": Array [
      "A",
      "B",
      "C",
      "D",
      "E",
      "F",
      "G",
      "H",
      "I",
    ],
    "_stringToIndex": Map {
      "A" => 0,
      "B" => 1,
      "C" => 2,
      "D" => 3,
      "E" => 4,
      "F" => 5,
      "G" => 6,
      "H" => 7,
      "I" => 8,
    },
  },
  "tid": 0,
}
`;

exports[`snapshots of selectors/profile-view matches the last stored run of selectedThreadSelector.getRangeSelectionFilteredThread 1`] = `
Object {
  "frameTable": Object {
    "address": Array [
      0,
      0,
      0,
      0,
      0,
      0,
      0,
      0,
      0,
    ],
    "category": Array [
      null,
      null,
      null,
      null,
      null,
      null,
      null,
      null,
      null,
    ],
    "func": Array [
      0,
      1,
      2,
      3,
      4,
      5,
      6,
      7,
      8,
    ],
    "implementation": Array [
      null,
      null,
      null,
      null,
      null,
      null,
      null,
      null,
      null,
    ],
    "length": 9,
    "line": Array [
      null,
      null,
      null,
      null,
      null,
      null,
      null,
      null,
      null,
    ],
    "optimizations": Array [
      null,
      null,
      null,
      null,
      null,
      null,
      null,
      null,
      null,
    ],
  },
  "funcTable": Object {
    "address": Array [
      0,
      0,
      0,
      0,
      0,
      0,
      0,
      0,
      0,
    ],
    "fileName": Array [
      null,
      null,
      null,
      null,
      null,
      null,
      null,
      null,
      null,
    ],
    "isJS": Array [
      false,
      false,
      false,
      false,
      false,
      false,
      false,
      false,
      false,
    ],
    "length": 9,
    "lineNumber": Array [
      null,
      null,
      null,
      null,
      null,
      null,
      null,
      null,
      null,
    ],
    "name": Array [
      0,
      1,
      2,
      3,
      4,
      5,
      6,
      7,
      8,
    ],
    "resource": Array [
      -1,
      -1,
      -1,
      -1,
      -1,
      -1,
      -1,
      -1,
      -1,
    ],
  },
  "libs": Array [],
  "markers": Object {
    "data": Array [
      null,
      null,
      null,
    ],
    "length": 3,
    "name": Array [
      3,
      4,
      5,
    ],
    "time": Array [
      3,
      4,
      5,
    ],
  },
  "name": "Thread with samples",
  "pid": 0,
  "processType": "default",
  "resourceTable": Object {
    "addonId": Array [],
    "host": Array [],
    "icon": Array [],
    "length": 0,
    "lib": Array [],
    "name": Array [],
    "type": Array [],
  },
  "samples": Object {
    "length": 4,
    "responsiveness": Array [
      0,
      100,
      0,
      0,
    ],
    "rss": Array [
      null,
      null,
      null,
      null,
    ],
    "stack": Array [
      5,
      5,
      5,
      7,
    ],
    "time": Array [
      3,
      4,
      5,
      6,
    ],
    "uss": Array [
      null,
      null,
      null,
      null,
    ],
  },
  "stackTable": Object {
    "frame": Array [
      0,
      1,
      3,
      4,
      5,
      6,
      7,
      8,
    ],
    "length": 8,
    "prefix": Array [
      null,
      0,
      1,
      2,
      1,
      4,
      1,
      6,
    ],
  },
  "stringTable": UniqueStringArray {
    "_array": Array [
      "A",
      "B",
      "C",
      "D",
      "E",
      "F",
      "G",
      "H",
      "I",
    ],
    "_stringToIndex": Map {
      "A" => 0,
      "B" => 1,
      "C" => 2,
      "D" => 3,
      "E" => 4,
      "F" => 5,
      "G" => 6,
      "H" => 7,
      "I" => 8,
    },
  },
  "tid": 0,
}
`;

exports[`snapshots of selectors/profile-view matches the last stored run of selectedThreadSelector.getRangeSelectionFilteredTracingMarkers 1`] = `
Array [
  Object {
    "data": null,
    "dur": 0,
    "name": "D",
    "start": 3,
    "title": null,
  },
  Object {
    "data": null,
    "dur": 0,
    "name": "E",
    "start": 4,
    "title": null,
  },
  Object {
    "data": null,
    "dur": 0,
    "name": "F",
    "start": 5,
    "title": null,
  },
]
`;

exports[`snapshots of selectors/profile-view matches the last stored run of selectedThreadSelector.getRangeSelectionFilteredTracingMarkersForHeader 1`] = `
Array [
  Object {
    "data": null,
    "dur": 0,
    "name": "D",
    "start": 3,
    "title": null,
  },
  Object {
    "data": null,
    "dur": 0,
    "name": "E",
    "start": 4,
    "title": null,
  },
  Object {
    "data": null,
    "dur": 0,
    "name": "F",
    "start": 5,
    "title": null,
  },
]
`;

exports[`snapshots of selectors/profile-view matches the last stored run of selectedThreadSelector.getSearchFilteredMarkers 1`] = `
Object {
  "data": Array [
    null,
    null,
    null,
  ],
  "length": 3,
  "name": Array [
    3,
    4,
    5,
  ],
  "time": Array [
    3,
    4,
    5,
  ],
}
`;

exports[`snapshots of selectors/profile-view matches the last stored run of selectedThreadSelector.getThreadProcessDetails 1`] = `
"thread: \\"Thread with samples\\" (0)
process: \\"default\\" (0)"
`;

exports[`snapshots of selectors/profile-view matches the last stored run of selectedThreadSelector.getTracingMarkers 1`] = `
Array [
  Object {
    "data": null,
    "dur": 0,
    "name": "A",
    "start": 0,
    "title": null,
  },
  Object {
    "data": null,
    "dur": 0,
    "name": "B",
    "start": 1,
    "title": null,
  },
  Object {
    "data": null,
    "dur": 0,
    "name": "C",
    "start": 2,
    "title": null,
  },
  Object {
    "data": null,
    "dur": 0,
    "name": "D",
    "start": 3,
    "title": null,
  },
  Object {
    "data": null,
    "dur": 0,
    "name": "E",
    "start": 4,
    "title": null,
  },
  Object {
    "data": null,
    "dur": 0,
    "name": "F",
    "start": 5,
    "title": null,
  },
]
`;

exports[`snapshots of selectors/profile-view matches the last stored run of selectedThreadSelector.getViewOptions 1`] = `
Object {
  "expandedCallNodePaths": PathSet {
    "_table": Map {
      "0" => Array [
        0,
      ],
      "0-1" => Array [
        0,
        1,
      ],
    },
  },
  "selectedCallNodePath": Array [
    0,
    1,
  ],
  "selectedMarker": 1,
}
`;<|MERGE_RESOLUTION|>--- conflicted
+++ resolved
@@ -4,11 +4,8 @@
 Object {
   "meta": Object {
     "abi": "",
-<<<<<<< HEAD
     "appBuildID": "",
-=======
     "categories": Array [],
->>>>>>> 6cdff5ca
     "extensions": Object {
       "baseURL": Array [],
       "id": Array [],
